--- conflicted
+++ resolved
@@ -1354,7 +1354,12 @@
             warn( "Unable to contact the remote controller"
                   " at %s:%d\n" % ( self.ip, self.port ) )
 
-<<<<<<< HEAD
+def DefaultController( name, order=[ Controller, OVSController ], **kwargs ):
+    "find any controller that is available and run it"
+    for controller in order:
+        if controller.isAvailable():
+            return controller( name, **kwargs )
+
 class NAT( Node ):
     """NAT: Provides connectivity to external network"""
 
@@ -1421,11 +1426,3 @@
         self.cmd( 'sysctl net.ipv4.ip_forward=0' )
 
         super( NAT, self ).terminate()
-=======
-
-def DefaultController( name, order=[ Controller, OVSController ], **kwargs ):
-    "find any controller that is available and run it"
-    for controller in order:
-        if controller.isAvailable():
-            return controller( name, **kwargs )
->>>>>>> a56d9a66
